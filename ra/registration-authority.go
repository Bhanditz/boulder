--- conflicted
+++ resolved
@@ -38,19 +38,11 @@
 }
 
 // NewRegistrationAuthorityImpl constructs a new RA object.
-<<<<<<< HEAD
-func NewRegistrationAuthorityImpl(stats statsd.Statter) RegistrationAuthorityImpl {
-	logger := blog.GetAuditLogger()
-	logger.Notice("Registration Authority Starting")
-
-	ra := RegistrationAuthorityImpl{log: logger, stats: stats}
-	ra.PA = policy.NewPolicyAuthorityImpl()
-=======
-func NewRegistrationAuthorityImpl() (ra RegistrationAuthorityImpl) {
+func NewRegistrationAuthorityImpl(stats statsd.Statter) (ra RegistrationAuthorityImpl) {
 	logger := blog.GetAuditLogger()
 	logger.Notice("Registration Authority Starting")
 	ra.log = logger
->>>>>>> d547d442
+	ra.stats = stats
 	return ra
 }
 
@@ -469,17 +461,13 @@
 		))
 	}()
 
-<<<<<<< HEAD
-	ra.log.Audit(fmt.Sprintf("Revocation - %s", serialString))
-	ra.stats.Inc("RA.RevokedCertificates", 1, 1.0)
-=======
 	if err != nil {
 		state = fmt.Sprintf("Failure -- %s", err)
 		return err
 	}
 
 	state = "Success"
->>>>>>> d547d442
+	ra.stats.Inc("RA.RevokedCertificates", 1, 1.0)
 	return nil
 }
 
