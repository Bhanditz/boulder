--- conflicted
+++ resolved
@@ -159,17 +159,13 @@
 	parsedCert, err := core.LoadCert("test-cert.pem")
 	test.AssertNotError(t, err, "Couldn't read test certificate")
 	_, err = sa.AddCertificate(ctx, parsedCert.Raw, reg.ID)
-<<<<<<< HEAD
-	test.AssertNotError(t, err, "Couldn't add www.eff.org.der")
+	test.AssertNotError(t, err, "Couldn't add test-cert.pem")
 	_, err = db.Exec(`UPDATE certificateStatus
 		SET ocspLastUpdated = ?
 		WHERE serial = ?`,
 		fc.Now().Add(-10*time.Hour),
 		core.SerialToString(parsedCert.SerialNumber))
 	test.AssertNotError(t, err, "Failed to update status")
-=======
-	test.AssertNotError(t, err, "Couldn't add test-cert.pem")
->>>>>>> 19da2be7
 
 	earliest := fc.Now().Add(-time.Hour)
 	certs, err := updater.findStaleOCSPResponses(earliest, 10)
