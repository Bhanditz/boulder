// Copyright 2014 ISRG.  All rights reserved
// This Source Code Form is subject to the terms of the Mozilla Public
// License, v. 2.0. If a copy of the MPL was not distributed with this
// file, You can obtain one at http://mozilla.org/MPL/2.0/.

package wfe

import (
	"bytes"
	"crypto/rsa"
	"crypto/x509"
	"database/sql"
	"encoding/hex"
	"encoding/json"
	"encoding/pem"
	"errors"
	"fmt"
	"io"
	"io/ioutil"
	"log/syslog"
	"net/http"
	"net/http/httptest"
	"net/url"
	"sort"
	"strings"
	"testing"
	"time"

	"github.com/letsencrypt/boulder/Godeps/_workspace/src/github.com/cactus/go-statsd-client/statsd"

	jose "github.com/letsencrypt/boulder/Godeps/_workspace/src/github.com/letsencrypt/go-jose"
	"github.com/letsencrypt/boulder/core"

	"github.com/letsencrypt/boulder/mocks"
	"github.com/letsencrypt/boulder/ra"
	"github.com/letsencrypt/boulder/test"
)

const (
	agreementURL = "http://example.invalid/terms"

	test1KeyPublicJSON = `
	{
		"kty":"RSA",
		"n":"yNWVhtYEKJR21y9xsHV-PD_bYwbXSeNuFal46xYxVfRL5mqha7vttvjB_vc7Xg2RvgCxHPCqoxgMPTzHrZT75LjCwIW2K_klBYN8oYvTwwmeSkAz6ut7ZxPv-nZaT5TJhGk0NT2kh_zSpdriEJ_3vW-mqxYbbBmpvHqsa1_zx9fSuHYctAZJWzxzUZXykbWMWQZpEiE0J4ajj51fInEzVn7VxV-mzfMyboQjujPh7aNJxAWSq4oQEJJDgWwSh9leyoJoPpONHxh5nEE5AjE01FkGICSxjpZsF-w8hOTI3XXohUdu29Se26k2B0PolDSuj0GIQU6-W9TdLXSjBb2SpQ",
		"e":"AQAB"
	}`

	test1KeyPrivatePEM = `
-----BEGIN RSA PRIVATE KEY-----
MIIEowIBAAKCAQEAyNWVhtYEKJR21y9xsHV+PD/bYwbXSeNuFal46xYxVfRL5mqh
a7vttvjB/vc7Xg2RvgCxHPCqoxgMPTzHrZT75LjCwIW2K/klBYN8oYvTwwmeSkAz
6ut7ZxPv+nZaT5TJhGk0NT2kh/zSpdriEJ/3vW+mqxYbbBmpvHqsa1/zx9fSuHYc
tAZJWzxzUZXykbWMWQZpEiE0J4ajj51fInEzVn7VxV+mzfMyboQjujPh7aNJxAWS
q4oQEJJDgWwSh9leyoJoPpONHxh5nEE5AjE01FkGICSxjpZsF+w8hOTI3XXohUdu
29Se26k2B0PolDSuj0GIQU6+W9TdLXSjBb2SpQIDAQABAoIBAHw58SXYV/Yp72Cn
jjFSW+U0sqWMY7rmnP91NsBjl9zNIe3C41pagm39bTIjB2vkBNR8ZRG7pDEB/QAc
Cn9Keo094+lmTArjL407ien7Ld+koW7YS8TyKADYikZo0vAK3qOy14JfQNiFAF9r
Bw61hG5/E58cK5YwQZe+YcyBK6/erM8fLrJEyw4CV49wWdq/QqmNYU1dx4OExAkl
KMfvYXpjzpvyyTnZuS4RONfHsO8+JTyJVm+lUv2x+bTce6R4W++UhQY38HakJ0x3
XRfXooRv1Bletu5OFlpXfTSGz/5gqsfemLSr5UHncsCcFMgoFBsk2t/5BVukBgC7
PnHrAjkCgYEA887PRr7zu3OnaXKxylW5U5t4LzdMQLpslVW7cLPD4Y08Rye6fF5s
O/jK1DNFXIoUB7iS30qR7HtaOnveW6H8/kTmMv/YAhLO7PAbRPCKxxcKtniEmP1x
ADH0tF2g5uHB/zeZhCo9qJiF0QaJynvSyvSyJFmY6lLvYZsAW+C+PesCgYEA0uCi
Q8rXLzLpfH2NKlLwlJTi5JjE+xjbabgja0YySwsKzSlmvYJqdnE2Xk+FHj7TCnSK
KUzQKR7+rEk5flwEAf+aCCNh3W4+Hp9MmrdAcCn8ZsKmEW/o7oDzwiAkRCmLw/ck
RSFJZpvFoxEg15riT37EjOJ4LBZ6SwedsoGA/a8CgYEA2Ve4sdGSR73/NOKZGc23
q4/B4R2DrYRDPhEySnMGoPCeFrSU6z/lbsUIU4jtQWSaHJPu4n2AfncsZUx9WeSb
OzTCnh4zOw33R4N4W8mvfXHODAJ9+kCc1tax1YRN5uTEYzb2dLqPQtfNGxygA1DF
BkaC9CKnTeTnH3TlKgK8tUcCgYB7J1lcgh+9ntwhKinBKAL8ox8HJfkUM+YgDbwR
sEM69E3wl1c7IekPFvsLhSFXEpWpq3nsuMFw4nsVHwaGtzJYAHByhEdpTDLXK21P
heoKF1sioFbgJB1C/Ohe3OqRLDpFzhXOkawOUrbPjvdBM2Erz/r11GUeSlpNazs7
vsoYXQKBgFwFM1IHmqOf8a2wEFa/a++2y/WT7ZG9nNw1W36S3P04K4lGRNRS2Y/S
snYiqxD9nL7pVqQP2Qbqbn0yD6d3G5/7r86F7Wu2pihM8g6oyMZ3qZvvRIBvKfWo
eROL1ve1vmQF3kjrMPhhK2kr6qdWnTE5XlPllVSZFQenSTzj98AO
-----END RSA PRIVATE KEY-----
`

	test2KeyPublicJSON = `{
		"kty":"RSA",
		"n":"qnARLrT7Xz4gRcKyLdydmCr-ey9OuPImX4X40thk3on26FkMznR3fRjs66eLK7mmPcBZ6uOJseURU6wAaZNmemoYx1dMvqvWWIyiQleHSD7Q8vBrhR6uIoO4jAzJZR-ChzZuSDt7iHN-3xUVspu5XGwXU_MVJZshTwp4TaFx5elHIT_ObnTvTOU3Xhish07AbgZKmWsVbXh5s-CrIicU4OexJPgunWZ_YJJueOKmTvnLlTV4MzKR2oZlBKZ27S0-SfdV_QDx_ydle5oMAyKVtlAV35cyPMIsYNwgUGBCdY_2Uzi5eX0lTc7MPRwz6qR1kip-i59VcGcUQgqHV6Fyqw",
		"e":"AQAB"
	}`

	test2KeyPrivatePEM = `
-----BEGIN RSA PRIVATE KEY-----
MIIEpAIBAAKCAQEAqnARLrT7Xz4gRcKyLdydmCr+ey9OuPImX4X40thk3on26FkM
znR3fRjs66eLK7mmPcBZ6uOJseURU6wAaZNmemoYx1dMvqvWWIyiQleHSD7Q8vBr
hR6uIoO4jAzJZR+ChzZuSDt7iHN+3xUVspu5XGwXU/MVJZshTwp4TaFx5elHIT/O
bnTvTOU3Xhish07AbgZKmWsVbXh5s+CrIicU4OexJPgunWZ/YJJueOKmTvnLlTV4
MzKR2oZlBKZ27S0+SfdV/QDx/ydle5oMAyKVtlAV35cyPMIsYNwgUGBCdY/2Uzi5
eX0lTc7MPRwz6qR1kip+i59VcGcUQgqHV6FyqwIDAQABAoIBAG5m8Xpj2YC0aYtG
tsxmX9812mpJFqFOmfS+f5N0gMJ2c+3F4TnKz6vE/ZMYkFnehAT0GErC4WrOiw68
F/hLdtJM74gQ0LGh9dKeJmz67bKqngcAHWW5nerVkDGIBtzuMEsNwxofDcIxrjkr
G0b7AHMRwXqrt0MI3eapTYxby7+08Yxm40mxpSsW87FSaI61LDxUDpeVkn7kolSN
WifVat7CpZb/D2BfGAQDxiU79YzgztpKhbynPdGc/OyyU+CNgk9S5MgUX2m9Elh3
aXrWh2bT2xzF+3KgZdNkJQcdIYVoGq/YRBxlGXPYcG4Do3xKhBmH79Io2BizevZv
nHkbUGECgYEAydjb4rl7wYrElDqAYpoVwKDCZAgC6o3AKSGXfPX1Jd2CXgGR5Hkl
ywP0jdSLbn2v/jgKQSAdRbYuEiP7VdroMb5M6BkBhSY619cH8etoRoLzFo1GxcE8
Y7B598VXMq8TT+TQqw/XRvM18aL3YDZ3LSsR7Gl2jF/sl6VwQAaZToUCgYEA2Cn4
fG58ME+M4IzlZLgAIJ83PlLb9ip6MeHEhUq2Dd0In89nss7Acu0IVg8ES88glJZy
4SjDLGSiuQuoQVo9UBq/E5YghdMJFp5ovwVfEaJ+ruWqOeujvWzzzPVyIWSLXRQa
N4kedtfrlqldMIXywxVru66Q1NOGvhDHm/Q8+28CgYEAkhLCbn3VNed7A9qidrkT
7OdqRoIVujEDU8DfpKtK0jBP3EA+mJ2j4Bvoq4uZrEiBSPS9VwwqovyIstAfX66g
Qv95IK6YDwfvpawUL9sxB3ZU/YkYIp0JWwun+Mtzo1ZYH4V0DZfVL59q9of9hj9k
V+fHfNOF22jAC67KYUtlPxECgYEAwF6hj4L3rDqvQYrB/p8tJdrrW+B7dhgZRNkJ
fiGd4LqLGUWHoH4UkHJXT9bvWNPMx88YDz6qapBoq8svAnHfTLFwyGp7KP1FAkcZ
Kp4KG/SDTvx+QCtvPX1/fjAUUJlc2QmxxyiU3uiK9Tpl/2/FOk2O4aiZpX1VVUIz
kZuKxasCgYBiVRkEBk2W4Ia0B7dDkr2VBrz4m23Y7B9cQLpNAapiijz/0uHrrCl8
TkLlEeVOuQfxTadw05gzKX0jKkMC4igGxvEeilYc6NR6a4nvRulG84Q8VV9Sy9Ie
wk6Oiadty3eQqSBJv0HnpmiEdQVffIK5Pg4M8Dd+aOBnEkbopAJOuA==
-----END RSA PRIVATE KEY-----
`

	// Cert generated by Go:
	// * Randomly generated key
	// * CN = lets-encrypt
	// * DNSNames = not-an-example.com
	// Used for NewCertificate tests
	GoodTestCert = "3082013e3081eba003020102020100300b06092a864886f70d01010b300030221" +
		"80f32303539313131303233303030305a180f3230353931313130323330303030" +
		"5a3000305c300d06092a864886f70d0101010500034b003048024100e5d1cc1f6" +
		"10d20913d88e5bba1f327d32450fa650c6fa8d084b710d883f3372008cf97bc41" +
		"2cb1ed3a0b28516fa839073f40b061fdb616b1b33181d28d91a5a90203010001a" +
		"34e304c301d0603551d250416301406082b0601050507030106082b0601050507" +
		"0302300c0603551d130101ff04023000301d0603551d110416301482126e6f742" +
		"d616e2d6578616d706c652e636f6d300b06092a864886f70d01010b0341008cf8" +
		"f349efa6d2fadbaf8ed9ba67e5a9b98c3d5a13c06297c4cf36dc76f494e8887e3" +
		"5dd9c885526136d810fc7640f5ba56281e2b75fa3ff7c91a7d23bab7fd4"
)

type MockSA struct {
	authorizedDomains map[string]bool
}

func (sa *MockSA) GetRegistration(id int64) (core.Registration, error) {
	if id == 100 {
		// Tag meaning "Missing"
		return core.Registration{}, errors.New("missing")
	}
	if id == 101 {
		// Tag meaning "Malformed"
		return core.Registration{}, nil
	}

	keyJSON := []byte(test1KeyPublicJSON)
	var parsedKey jose.JsonWebKey
	parsedKey.UnmarshalJSON(keyJSON)

	return core.Registration{ID: id, Key: parsedKey, Agreement: agreementURL}, nil
}

func (sa *MockSA) GetRegistrationByKey(jwk jose.JsonWebKey) (core.Registration, error) {
	var test1KeyPublic jose.JsonWebKey
	var test2KeyPublic jose.JsonWebKey
	test1KeyPublic.UnmarshalJSON([]byte(test1KeyPublicJSON))
	test2KeyPublic.UnmarshalJSON([]byte(test2KeyPublicJSON))

	if core.KeyDigestEquals(jwk, test1KeyPublic) {
		return core.Registration{ID: 1, Key: jwk, Agreement: agreementURL}, nil
	}

	if core.KeyDigestEquals(jwk, test2KeyPublic) {
		// No key found
		return core.Registration{ID: 2}, sql.ErrNoRows
	}

	// Return a fake registration. Make sure to fill the key field to avoid marshaling errors.
	return core.Registration{ID: 1, Key: test1KeyPublic, Agreement: agreementURL}, nil
}

func (sa *MockSA) GetAuthorization(id string) (core.Authorization, error) {
	if id == "valid" {
		exp := time.Now().AddDate(100, 0, 0)
		return core.Authorization{Status: core.StatusValid, RegistrationID: 1, Expires: &exp, Identifier: core.AcmeIdentifier{Type: "dns", Value: "not-an-example.com"}}, nil
	}
	return core.Authorization{}, nil
}

func (sa *MockSA) GetLatestValidAuthorization(registrationId int64, identifier core.AcmeIdentifier) (authz core.Authorization, err error) {
	if registrationId == 1 && identifier.Type == "dns" {
		if sa.authorizedDomains[identifier.Value] || identifier.Value == "not-an-example.com" {
			exp := time.Now().AddDate(100, 0, 0)
			return core.Authorization{Status: core.StatusValid, RegistrationID: 1, Expires: &exp, Identifier: identifier}, nil
		}
	}
	return core.Authorization{}, errors.New("no authz")
}

func (sa *MockSA) GetCertificate(serial string) (core.Certificate, error) {
	// Serial ee == 238.crt
	if serial == "000000000000000000000000000000ee" {
		certPemBytes, _ := ioutil.ReadFile("test/238.crt")
		certBlock, _ := pem.Decode(certPemBytes)
		return core.Certificate{
			RegistrationID: 1,
			DER:            certBlock.Bytes,
		}, nil
	} else if serial == "000000000000000000000000000000b2" {
		certPemBytes, _ := ioutil.ReadFile("test/178.crt")
		certBlock, _ := pem.Decode(certPemBytes)
		return core.Certificate{
			RegistrationID: 1,
			DER:            certBlock.Bytes,
		}, nil
	}
	return core.Certificate{}, errors.New("No cert")
}

func (sa *MockSA) GetCertificateByShortSerial(serial string) (core.Certificate, error) {
	return sa.GetCertificate("0000000000000000" + serial)
}

func (sa *MockSA) GetCertificateStatus(serial string) (core.CertificateStatus, error) {
	// Serial ee == 238.crt
	if serial == "000000000000000000000000000000ee" {
		return core.CertificateStatus{
			Status: core.OCSPStatusGood,
		}, nil
	} else if serial == "000000000000000000000000000000b2" {
		return core.CertificateStatus{
			Status: core.OCSPStatusRevoked,
		}, nil
	} else {
		return core.CertificateStatus{}, errors.New("No cert status")
	}
}

func (sa *MockSA) AlreadyDeniedCSR([]string) (bool, error) {
	return false, nil
}

func (sa *MockSA) AddCertificate(certDER []byte, regID int64) (digest string, err error) {
	return
}

func (sa *MockSA) FinalizeAuthorization(authz core.Authorization) (err error) {
	if authz.Status == core.StatusValid && authz.Identifier.Type == core.IdentifierDNS {
		sa.authorizedDomains[authz.Identifier.Value] = true
	}
	return
}

func (sa *MockSA) MarkCertificateRevoked(serial string, ocspResponse []byte, reasonCode core.RevocationCode) (err error) {
	return
}

func (sa *MockSA) UpdateOCSP(serial string, ocspResponse []byte) (err error) {
	return
}

func (sa *MockSA) NewPendingAuthorization(authz core.Authorization) (output core.Authorization, err error) {
	return
}

func (sa *MockSA) NewRegistration(reg core.Registration) (regR core.Registration, err error) {
	return
}

func (sa *MockSA) UpdatePendingAuthorization(authz core.Authorization) (err error) {
	return
}

func (sa *MockSA) UpdateRegistration(reg core.Registration) (err error) {
	return
}

type MockRegistrationAuthority struct{}

func (ra *MockRegistrationAuthority) NewRegistration(reg core.Registration) (core.Registration, error) {
	return reg, nil
}

func (ra *MockRegistrationAuthority) NewAuthorization(authz core.Authorization, regID int64) (core.Authorization, error) {
	authz.RegistrationID = regID
	authz.ID = "bkrPh2u0JUf18-rVBZtOOWWb3GuIiliypL-hBM9Ak1Q"
	return authz, nil
}

func (ra *MockRegistrationAuthority) NewCertificate(req core.CertificateRequest, regID int64) (core.Certificate, error) {
	return core.Certificate{}, nil
}

func (ra *MockRegistrationAuthority) UpdateRegistration(reg core.Registration, updated core.Registration) (core.Registration, error) {
	return reg, nil
}

func (ra *MockRegistrationAuthority) UpdateAuthorization(authz core.Authorization, foo int, challenge core.Challenge) (core.Authorization, error) {
	return authz, nil
}

func (ra *MockRegistrationAuthority) RevokeCertificateWithReg(cert x509.Certificate, reason core.RevocationCode, reg int64) error {
	return nil
}

func (ra *MockRegistrationAuthority) AdministrativelyRevokeCertificate(cert x509.Certificate, reason core.RevocationCode, user string) error {
	return nil
}

func (ra *MockRegistrationAuthority) OnValidationUpdate(authz core.Authorization) error {
	return nil
}

type MockCA struct{}

func (ca *MockCA) IssueCertificate(csr x509.CertificateRequest, regID int64, earliestExpiry time.Time) (cert core.Certificate, err error) {
	// Return a basic certificate so NewCertificate can continue
	randomCertDer, _ := hex.DecodeString(GoodTestCert)
	cert.DER = randomCertDer
	return
}

func (ca *MockCA) GenerateOCSP(xferObj core.OCSPSigningRequest) (ocsp []byte, err error) {
	return
}

func (ca *MockCA) RevokeCertificate(serial string, reasonCode core.RevocationCode) (err error) {
	return
}

type MockPA struct{}

func (pa *MockPA) ChallengesFor(identifier core.AcmeIdentifier) (challenges []core.Challenge, combinations [][]int) {
	return
}

func (pa *MockPA) WillingToIssue(id core.AcmeIdentifier) error {
	return nil
}

func makeBody(s string) io.ReadCloser {
	return ioutil.NopCloser(strings.NewReader(s))
}

func signRequest(t *testing.T, req string, nonceService *core.NonceService) string {
	accountKeyJSON := []byte(`{"kty":"RSA","n":"z2NsNdHeqAiGdPP8KuxfQXat_uatOK9y12SyGpfKw1sfkizBIsNxERjNDke6Wp9MugN9srN3sr2TDkmQ-gK8lfWo0v1uG_QgzJb1vBdf_hH7aejgETRGLNJZOdaKDsyFnWq1WGJq36zsHcd0qhggTk6zVwqczSxdiWIAZzEakIUZ13KxXvoepYLY0Q-rEEQiuX71e4hvhfeJ4l7m_B-awn22UUVvo3kCqmaRlZT-36vmQhDGoBsoUo1KBEU44jfeK5PbNRk7vDJuH0B7qinr_jczHcvyD-2TtPzKaCioMtNh_VZbPNDaG67sYkQlC15-Ff3HPzKKJW2XvkVG91qMvQ","e":"AQAB","d":"BhAmDbzBAbCeHbU0Xhzi_Ar4M0eTMOEQPnPXMSfW6bc0SRW938JO_-z1scEvFY8qsxV_C0Zr7XHVZsmHz4dc9BVmhiSan36XpuOS85jLWaY073e7dUVN9-l-ak53Ys9f6KZB_v-BmGB51rUKGB70ctWiMJ1C0EzHv0h6Moog-LCd_zo03uuZD5F5wtnPrAB3SEM3vRKeZHzm5eiGxNUsaCEzGDApMYgt6YkQuUlkJwD8Ky2CkAE6lLQSPwddAfPDhsCug-12SkSIKw1EepSHz86ZVfJEnvY-h9jHIdI57mR1v7NTCDcWqy6c6qIzxwh8n2X94QTbtWT3vGQ6HXM5AQ","p":"2uhvZwNS5i-PzeI9vGx89XbdsVmeNjVxjH08V3aRBVY0dzUzwVDYk3z7sqBIj6de53Lx6W1hjmhPIqAwqQgjIKH5Z3uUCinGguKkfGDL3KgLCzYL2UIvZMvTzr9NWLc0AHMZdee5utxWKCGnZBOqy1Rd4V-6QrqjEDBvanoqA60","q":"8odNkMEiriaDKmvwDv-vOOu3LaWbu03yB7VhABu-hK5Xx74bHcvDP2HuCwDGGJY2H-xKdMdUPs0HPwbfHMUicD2vIEUDj6uyrMMZHtbcZ3moh3-WESg3TaEaJ6vhwcWXWG7Wc46G-HbCChkuVenFYYkoi68BAAjloqEUl1JBT1E"}`)
	var accountKey jose.JsonWebKey
	err := json.Unmarshal(accountKeyJSON, &accountKey)
	test.AssertNotError(t, err, "Failed to unmarshal key")
	signer, err := jose.NewSigner("RS256", &accountKey)
	test.AssertNotError(t, err, "Failed to make signer")
	nonce, err := nonceService.Nonce()
	test.AssertNotError(t, err, "Failed to make nonce")
	result, err := signer.Sign([]byte(req), nonce)
	test.AssertNotError(t, err, "Failed to sign req")
	ret := result.FullSerialize()
	return ret
}

func setupWFE(t *testing.T) WebFrontEndImpl {
	wfe, err := NewWebFrontEndImpl()
	test.AssertNotError(t, err, "Unable to create WFE")

	wfe.NewReg = wfe.BaseURL + NewRegPath
	wfe.RegBase = wfe.BaseURL + RegPath
	wfe.NewAuthz = wfe.BaseURL + NewAuthzPath
	wfe.AuthzBase = wfe.BaseURL + AuthzPath
	wfe.NewCert = wfe.BaseURL + NewCertPath
	wfe.CertBase = wfe.BaseURL + CertPath
	wfe.SubscriberAgreementURL = agreementURL
	wfe.log.SyslogWriter = mocks.NewSyslogWriter()

	return wfe
}

// makePostRequest creates an http.Request with method POST, the provided body,
// and the correct Content-Length.
func makePostRequest(body string) *http.Request {
	return &http.Request{
		Method:     "POST",
		RemoteAddr: "1.1.1.1",
		Header: map[string][]string{
			"Content-Length": []string{fmt.Sprintf("%d", len(body))},
		},
		Body: makeBody(body),
	}
}

func makePostRequestWithPath(path string, body string) *http.Request {
	request := makePostRequest(body)
	request.URL = mustParseURL(path)
	return request
}

func mustParseURL(s string) *url.URL {
	if u, err := url.Parse(s); err != nil {
		panic("Cannot parse URL " + s)
	} else {
		return u
	}
}

func sortHeader(s string) string {
	a := strings.Split(s, ", ")
	sort.Sort(sort.StringSlice(a))
	return strings.Join(a, ", ")
}

func TestHandleFunc(t *testing.T) {
	wfe := setupWFE(t)
	var mux *http.ServeMux
	var rw *httptest.ResponseRecorder
	var stubCalled bool
	runWrappedHandler := func(req *http.Request, allowed ...string) {
		mux = http.NewServeMux()
		rw = httptest.NewRecorder()
		stubCalled = false
		wfe.HandleFunc(mux, "/test", func(http.ResponseWriter, *http.Request) {
			stubCalled = true
		}, allowed...)
		req.URL = mustParseURL("/test")
		mux.ServeHTTP(rw, req)
	}

	// Plain requests (no CORS)
	type testCase struct {
		allowed       []string
		reqMethod     string
		shouldSucceed bool
	}
	var lastNonce string
	for _, c := range []testCase{
		{[]string{"GET", "POST"}, "GET", true},
		{[]string{"GET", "POST"}, "POST", true},
		{[]string{"GET"}, "", false},
		{[]string{"GET"}, "POST", false},
		{[]string{"GET"}, "OPTIONS", false},     // TODO, #469
		{[]string{"GET"}, "MAKE-COFFEE", false}, // 405, or 418?
	} {
		runWrappedHandler(&http.Request{Method: c.reqMethod}, c.allowed...)
		test.AssertEquals(t, stubCalled, c.shouldSucceed)
		if c.shouldSucceed {
			test.AssertEquals(t, rw.Code, http.StatusOK)
		} else {
			test.AssertEquals(t, rw.Code, http.StatusMethodNotAllowed)
			test.AssertEquals(t, sortHeader(rw.Header().Get("Allow")), strings.Join(c.allowed, ", "))
			test.AssertEquals(t,
				rw.Body.String(),
				`{"type":"urn:acme:error:malformed","detail":"Method not allowed"}`)
		}
		nonce := rw.Header().Get("Replay-Nonce")
		test.AssertNotEquals(t, nonce, lastNonce)
		lastNonce = nonce
	}

	// Disallowed method returns error JSON in body
	runWrappedHandler(&http.Request{Method: "PUT"}, "GET", "POST")
	test.AssertEquals(t, rw.Header().Get("Content-Type"), "application/problem+json")
	test.AssertEquals(t, rw.Body.String(), `{"type":"urn:acme:error:malformed","detail":"Method not allowed"}`)
	test.AssertEquals(t, sortHeader(rw.Header().Get("Allow")), "GET, POST")

	// Disallowed method special case: response to HEAD has got no body
	runWrappedHandler(&http.Request{Method: "HEAD"}, "GET", "POST")
	test.AssertEquals(t, stubCalled, false)
	test.AssertEquals(t, rw.Body.String(), "")
	test.AssertEquals(t, sortHeader(rw.Header().Get("Allow")), "GET, POST")
}

func TestStandardHeaders(t *testing.T) {
	wfe := setupWFE(t)
	mux, err := wfe.Handler()
	test.AssertNotError(t, err, "Problem setting up HTTP handlers")

	cases := []struct {
		path    string
		allowed []string
	}{
		{"/", []string{"GET"}},
		{wfe.NewReg, []string{"POST"}},
		{wfe.RegBase, []string{"POST"}},
		{wfe.NewAuthz, []string{"POST"}},
		{wfe.AuthzBase, []string{"GET", "POST"}},
		{wfe.NewCert, []string{"POST"}},
		{wfe.CertBase, []string{"GET"}},
		{wfe.SubscriberAgreementURL, []string{"GET"}},
	}

	for _, c := range cases {
		responseWriter := httptest.NewRecorder()
		mux.ServeHTTP(responseWriter, &http.Request{
			Method: "BOGUS",
			URL:    mustParseURL(c.path),
		})
		acao := responseWriter.Header().Get("Access-Control-Allow-Origin")
		nonce := responseWriter.Header().Get("Replay-Nonce")
		allow := responseWriter.Header().Get("Allow")
		test.Assert(t, responseWriter.Code == http.StatusMethodNotAllowed, "Bogus method allowed")
		test.Assert(t, acao == "*", "Bad CORS header")
		test.Assert(t, len(nonce) > 0, "Bad Replay-Nonce header")
		test.Assert(t, len(allow) > 0 && allow == strings.Join(c.allowed, ", "), "Bad Allow header")
	}
}

func TestIndex(t *testing.T) {
	wfe := setupWFE(t)
	wfe.IndexCacheDuration = time.Second * 10

	responseWriter := httptest.NewRecorder()

	url, _ := url.Parse("/")
	wfe.Index(responseWriter, &http.Request{
		Method: "GET",
		URL:    url,
	})
	test.AssertEquals(t, responseWriter.Code, http.StatusOK)
	test.AssertNotEquals(t, responseWriter.Body.String(), "404 page not found\n")
	test.Assert(t, strings.Contains(responseWriter.Body.String(), wfe.NewReg),
		"new-reg not found")
	test.AssertEquals(t, responseWriter.Header().Get("Cache-Control"), "public, max-age=10")

	responseWriter.Body.Reset()
	responseWriter.Header().Del("Cache-Control")
	url, _ = url.Parse("/foo")
	wfe.Index(responseWriter, &http.Request{
		URL: url,
	})
	//test.AssertEquals(t, responseWriter.Code, http.StatusNotFound)
	test.AssertEquals(t, responseWriter.Body.String(), "404 page not found\n")
	test.AssertEquals(t, responseWriter.Header().Get("Cache-Control"), "")
}

func TestDirectory(t *testing.T) {
	wfe := setupWFE(t)
	wfe.BaseURL = "http://localhost:4300"
	mux, err := wfe.Handler()
	test.AssertNotError(t, err, "Problem setting up HTTP handlers")

	responseWriter := httptest.NewRecorder()

	url, _ := url.Parse("/directory")
	mux.ServeHTTP(responseWriter, &http.Request{
		Method: "GET",
		URL:    url,
	})
	test.AssertEquals(t, responseWriter.Code, http.StatusOK)
	test.AssertEquals(t, responseWriter.Body.String(), `{"new-authz":"http://localhost:4300/acme/new-authz","new-cert":"http://localhost:4300/acme/new-cert","new-reg":"http://localhost:4300/acme/new-reg","revoke-cert":"http://localhost:4300/acme/revoke-cert"}`)
}

// TODO: Write additional test cases for:
//  - RA returns with a failure
func TestIssueCertificate(t *testing.T) {
	wfe := setupWFE(t)
	mux, err := wfe.Handler()
	test.AssertNotError(t, err, "Problem setting up HTTP handlers")
	mockLog := wfe.log.SyslogWriter.(*mocks.MockSyslogWriter)

	// TODO: Use a mock RA so we can test various conditions of authorized, not authorized, etc.
	ra := ra.NewRegistrationAuthorityImpl()
	ra.SA = &MockSA{}
	ra.CA = &MockCA{}
	ra.PA = &MockPA{}
	wfe.SA = &MockSA{}
	wfe.RA = &ra
	wfe.Stats, _ = statsd.NewNoopClient()
	responseWriter := httptest.NewRecorder()

	// GET instead of POST should be rejected
	mux.ServeHTTP(responseWriter, &http.Request{
		Method: "GET",
		URL:    mustParseURL(NewCertPath),
	})
	test.AssertEquals(t,
		responseWriter.Body.String(),
		`{"type":"urn:acme:error:malformed","detail":"Method not allowed"}`)

	// POST, but no body.
	responseWriter.Body.Reset()
	wfe.NewCertificate(responseWriter, &http.Request{
		Method: "POST",
		Header: map[string][]string{
			"Content-Length": []string{"0"},
		},
	})
	test.AssertEquals(t,
		responseWriter.Body.String(),
		`{"type":"urn:acme:error:malformed","detail":"Unable to read/verify body :: No body on POST"}`)

	// POST, but body that isn't valid JWS
	responseWriter.Body.Reset()
	wfe.NewCertificate(responseWriter, makePostRequest("hi"))
	test.AssertEquals(t,
		responseWriter.Body.String(),
		`{"type":"urn:acme:error:malformed","detail":"Unable to read/verify body :: Parse error reading JWS"}`)

	// POST, Properly JWS-signed, but payload is "foo", not base64-encoded JSON.
	responseWriter.Body.Reset()
	wfe.NewCertificate(responseWriter,
		makePostRequest(signRequest(t, "foo", &wfe.nonceService)))
	test.AssertEquals(t,
		responseWriter.Body.String(),
		`{"type":"urn:acme:error:malformed","detail":"Unable to read/verify body :: Request payload did not parse as JSON"}`)

	// Valid, signed JWS body, payload is '{}'
	responseWriter.Body.Reset()
	wfe.NewCertificate(responseWriter,
		makePostRequest(
			signRequest(t, "{}", &wfe.nonceService)))
	test.AssertEquals(t,
		responseWriter.Body.String(),
		`{"type":"urn:acme:error:malformed","detail":"Unable to read/verify body :: Request payload does not specify a resource"}`)

	// Valid, signed JWS body, payload is '{"resource":"new-cert"}'
	responseWriter.Body.Reset()
	wfe.NewCertificate(responseWriter,
		makePostRequest(signRequest(t, `{"resource":"new-cert"}`, &wfe.nonceService)))
	test.AssertEquals(t,
		responseWriter.Body.String(),
		`{"type":"urn:acme:error:malformed","detail":"Error unmarshaling certificate request"}`)

	// Valid, signed JWS body, payload has a invalid signature on CSR and no authorizations:
	// {
	//   "csr": "MIICU...",
	//   "authorizations: []
	// }
	responseWriter.Body.Reset()
	wfe.NewCertificate(responseWriter,
		makePostRequest(signRequest(t, `{
      "resource":"new-cert",
      "csr": "MIICUzCCATsCAQAwDjEMMAoGA1UEAwwDZm9vMIIBIjANBgkqhkiG9w0BAQEFAAOCAQ8AMIIBCgKCAQEA3UWce2PY9y8n4B7jOk3DXZnu2pUgLqs7a5DzRBxnPqL7axis6thjSBI2FO7w5CUjO-m8XjD-GYWgfXebZ3aQVlBiYqdxZ3UG6RDwEbBCeKo7v8W-UUfESNNCXF874ddhJmEw0RF0YWSAEctAYHEGoPFz69gCql6xXDPY1OlpMArkIIlq9EZWwT081ekyJv0GYRfQigCMK4b1gkFvKsHja9-Q5u1b0AZyA-mPTu6z5EWkB2onhAXwWXX90sfUe8DSet9r9GxMln3lgZWT1zh3RMZILp0Uhh3NbXnA8JInukha3HPO8WgmDd4K6uBzWso0A6fp5NpX28ZpKAwM5iQltQIDAQABoAAwDQYJKoZIhvcNAQELBQADggEBAFGJV3OcghJEZvO_hGtIdaRnsu6eX3CeqS0bYcEEza8vizlj4x09ntMH3QooqPOj8suul0vD75HZTpz6FHE7SyLeNKQBGNGp1PMWmXsFqD6xURCyMHvCZoHynpCr7D5HtzIvu9fAV7XRK7qBKXfRxbv21q0ysMWnfwkbS2wrs1wAzPPg4iGJq8uVItrlcFL8buJLzxvKa3lu_OjxNXjzdEt3VVko-AKS1swkYEhsGwKd8ZzNbpF2IQ-okXgR_ZecyW8t83pV-w33GhDL9w6RLRMgSM5aojy8ri7YIoIvc3-9klbw2kwY5oM2lmhoIOGU10TkEyn18myy_5GUEGhNzPA=",
      "authorizations": []
    }`, &wfe.nonceService)))
	test.AssertEquals(t,
		responseWriter.Body.String(),
		`{"type":"urn:acme:error:unauthorized","detail":"Error creating new cert :: Invalid signature on CSR"}`)

	// Valid, signed JWS body, payload has a CSR with no DNS names
	mockLog.Clear()
	responseWriter.Body.Reset()
	wfe.NewCertificate(responseWriter,
		makePostRequest((signRequest(t, `{
      "resource":"new-cert",
      "csr": "MIIBBTCBsgIBADBNMQowCAYDVQQGEwFjMQowCAYDVQQKEwFvMQswCQYDVQQLEwJvdTEKMAgGA1UEBxMBbDEKMAgGA1UECBMBczEOMAwGA1UEAxMFT2ggaGkwXDANBgkqhkiG9w0BAQEFAANLADBIAkEAsr76ZkU2RTqi41eHfmpE5htDvkr202yjRS8x2M5yzT52ooT2WEVtnSuim0YfOEw6f-fHmbqsasqKmqlsJdgz2QIDAQABoAAwCwYJKoZIhvcNAQEFA0EAHkCv4kVPJa53ltOGrhpdH0mT04qHUqiTllJPPjxXxn6iwiVYL8nQuhs4Q2758ENoODBuM2F8gH19TIoXlcm3LQ=="
    }`, &wfe.nonceService))))
	test.AssertEquals(t,
		responseWriter.Body.String(),
		`{"type":"urn:acme:error:unauthorized","detail":"Error creating new cert :: Key not authorized for name Oh hi"}`)
	assertCsrLogged(t, mockLog)

	// Valid, signed JWS body, payload has a valid CSR but no authorizations:
	// {
	//   "csr": "MIIBK...",
	//   "authorizations: []
	// }
	mockLog.Clear()
	responseWriter.Body.Reset()
	wfe.NewCertificate(responseWriter,
		makePostRequest(signRequest(t, `{
      "resource":"new-cert",
      "csr": "MIIBKzCB2AIBADBNMQowCAYDVQQGEwFjMQowCAYDVQQKEwFvMQswCQYDVQQLEwJvdTEKMAgGA1UEBxMBbDEKMAgGA1UECBMBczEOMAwGA1UEAxMFT2ggaGkwXDANBgkqhkiG9w0BAQEFAANLADBIAkEAqvFEGBNrjAotPbcdTSyDpxsESN0-eYl4TqS0ZLYwLTV-FuPHTPjFiq2oH1BEgmRzjb8YiPVXFMnaOeHE7zuuXQIDAQABoCYwJAYJKoZIhvcNAQkOMRcwFTATBgNVHREEDDAKgghtZWVwLmNvbTALBgkqhkiG9w0BAQUDQQBSEcEq-lMUnzv1DO8jK0hJR8YKc0yV8zuWVfAWN0_dsPg5Ny-OHhtJcOTIrUrLTb_xCU7cjiKxU8i3j1kaT-rt"
    }`, &wfe.nonceService)))
	test.AssertEquals(t,
		responseWriter.Body.String(),
		`{"type":"urn:acme:error:unauthorized","detail":"Error creating new cert :: Key not authorized for name meep.com"}`)
	assertCsrLogged(t, mockLog)

	mockLog.Clear()
	responseWriter.Body.Reset()
	wfe.NewCertificate(responseWriter,
		makePostRequest(signRequest(t, `{
      "resource":"new-cert",
      "csr": "MIH1MIGiAgEAMA0xCzAJBgNVBAYTAlVTMFwwDQYJKoZIhvcNAQEBBQADSwAwSAJBAOXRzB9hDSCRPYjlu6HzJ9MkUPplDG-o0IS3ENiD8zcgCM-XvEEsse06CyhRb6g5Bz9AsGH9thaxszGB0o2RpakCAwEAAaAwMC4GCSqGSIb3DQEJDjEhMB8wHQYDVR0RBBYwFIISbm90LWFuLWV4YW1wbGUuY29tMAsGCSqGSIb3DQEBCwNBAFpyURFqjVn-7zx73GKaBvPF_2RhBsdehqSjaJ0BpvPKmzpoIFADjttNzKkWaRRDrTeT-GGMV2Gky8S-E_dzoms=",
      "authorizations": ["valid"]
    }`, &wfe.nonceService)))
	assertCsrLogged(t, mockLog)
	randomCertDer, _ := hex.DecodeString(GoodTestCert)
	test.AssertEquals(t,
		responseWriter.Body.String(),
		string(randomCertDer))
	test.AssertEquals(
		t, responseWriter.Header().Get("Location"),
		"/acme/cert/0000000000000000")
	test.AssertEquals(
		t, responseWriter.Header().Get("Link"),
		`</acme/issuer-cert>;rel="up"`)
	test.AssertEquals(
		t, responseWriter.Header().Get("Content-Type"),
		"application/pkix-cert")
	reqlogs := mockLog.GetAllMatching(`Certificate request - successful`)
	test.AssertEquals(t, len(reqlogs), 1)
	test.AssertEquals(t, reqlogs[0].Priority, syslog.LOG_NOTICE)
	test.AssertContains(t, reqlogs[0].Message, `[AUDIT] `)
	test.AssertContains(t, reqlogs[0].Message, `"Names":["not-an-example.com"]`)
}

func TestChallenge(t *testing.T) {
	wfe := setupWFE(t)

	wfe.RA = &MockRegistrationAuthority{}
	wfe.SA = &MockSA{}
	responseWriter := httptest.NewRecorder()

	var key jose.JsonWebKey
	err := json.Unmarshal([]byte(`
		{
			"e": "AQAB",
			"kty": "RSA",
			"n": "tSwgy3ORGvc7YJI9B2qqkelZRUC6F1S5NwXFvM4w5-M0TsxbFsH5UH6adigV0jzsDJ5imAechcSoOhAh9POceCbPN1sTNwLpNbOLiQQ7RD5mY_pSUHWXNmS9R4NZ3t2fQAzPeW7jOfF0LKuJRGkekx6tXP1uSnNibgpJULNc4208dgBaCHo3mvaE2HV2GmVl1yxwWX5QZZkGQGjNDZYnjFfa2DKVvFs0QbAk21ROm594kAxlRlMMrvqlf24Eq4ERO0ptzpZgm_3j_e4hGRD39gJS7kAzK-j2cacFQ5Qi2Y6wZI2p-FCq_wiYsfEAIkATPBiLKl_6d_Jfcvs_impcXQ"
		}
	`), &key)
	test.AssertNotError(t, err, "Could not unmarshal testing key")

	challengeURL := "/acme/authz/asdf?challenge=foo"
	challengeAcme, _ := core.ParseAcmeURL(challengeURL)
	authz := core.Authorization{
		ID: "asdf",
		Identifier: core.AcmeIdentifier{
			Type:  "dns",
			Value: "letsencrypt.org",
		},
		Challenges: []core.Challenge{
			core.Challenge{
				Type: "dns",
				URI:  challengeAcme,
			},
		},
		RegistrationID: 1,
	}

<<<<<<< HEAD
	wfe.challenge(responseWriter,
		makePostRequestWithPath(challengeURL,
			signRequest(t, `{"resource":"challenge"}`, &wfe.nonceService)),
		authz, &requestEvent{})
=======
	challengeURL := (*url.URL)(challengeAcme)
	wfe.challenge(responseWriter, &http.Request{
		Method: "POST",
		URL:    challengeURL,
		Body:   makeBody(signRequest(t, `{"resource":"challenge"}`, &wfe.nonceService)),
	}, authz, &requestEvent{})
>>>>>>> 20f8aa28

	test.AssertEquals(
		t, responseWriter.Header().Get("Location"),
		"/acme/authz/asdf?challenge=foo")
	test.AssertEquals(
		t, responseWriter.Header().Get("Link"),
		`</acme/authz/asdf>;rel="up"`)
	test.AssertEquals(
		t, responseWriter.Body.String(),
		`{"type":"dns","uri":"/acme/authz/asdf?challenge=foo"}`)
}

func TestNewRegistration(t *testing.T) {
	wfe := setupWFE(t)
	mux, err := wfe.Handler()
	test.AssertNotError(t, err, "Problem setting up HTTP handlers")

	wfe.RA = &MockRegistrationAuthority{}
	wfe.SA = &MockSA{}
	wfe.Stats, _ = statsd.NewNoopClient()
	wfe.SubscriberAgreementURL = agreementURL
	responseWriter := httptest.NewRecorder()

	// GET instead of POST should be rejected
	mux.ServeHTTP(responseWriter, &http.Request{
		Method: "GET",
		URL:    mustParseURL(NewRegPath),
	})
	test.AssertEquals(t, responseWriter.Body.String(), `{"type":"urn:acme:error:malformed","detail":"Method not allowed"}`)

	// POST, but no body.
	responseWriter.Body.Reset()
	wfe.NewRegistration(responseWriter, &http.Request{
		Method: "POST",
		Header: map[string][]string{
			"Content-Length": []string{"0"},
		},
	})
	test.AssertEquals(t, responseWriter.Body.String(), `{"type":"urn:acme:error:malformed","detail":"Unable to read/verify body :: No body on POST"}`)

	// POST, but body that isn't valid JWS
	responseWriter.Body.Reset()
	wfe.NewRegistration(responseWriter,
		makePostRequest("hi"))
	test.AssertEquals(t, responseWriter.Body.String(), `{"type":"urn:acme:error:malformed","detail":"Unable to read/verify body :: Parse error reading JWS"}`)

	key, err := jose.LoadPrivateKey([]byte(test2KeyPrivatePEM))
	test.AssertNotError(t, err, "Failed to load key")
	rsaKey, ok := key.(*rsa.PrivateKey)
	test.Assert(t, ok, "Couldn't load RSA key")
	signer, err := jose.NewSigner("RS256", rsaKey)
	test.AssertNotError(t, err, "Failed to make signer")

	// POST, Properly JWS-signed, but payload is "foo", not base64-encoded JSON.
	responseWriter.Body.Reset()
	nonce, err := wfe.nonceService.Nonce()
	test.AssertNotError(t, err, "Unable to create nonce")
	result, err := signer.Sign([]byte("foo"), nonce)
	test.AssertNotError(t, err, "Unable to sign")
	wfe.NewRegistration(responseWriter,
		makePostRequest(result.FullSerialize()))
	test.AssertEquals(t,
		responseWriter.Body.String(),
		`{"type":"urn:acme:error:malformed","detail":"Unable to read/verify body :: Request payload did not parse as JSON"}`)

	// Same signed body, but payload modified by one byte, breaking signature.
	// should fail JWS verification.
	responseWriter.Body.Reset()
	wfe.NewRegistration(responseWriter,
		makePostRequest(`
			{
				"header": {
					"alg": "RS256",
					"jwk": {
						"e": "AQAB",
						"kty": "RSA",
						"n": "vd7rZIoTLEe-z1_8G1FcXSw9CQFEJgV4g9V277sER7yx5Qjz_Pkf2YVth6wwwFJEmzc0hoKY-MMYFNwBE4hQHw"
					}
				},
				"payload": "xm9vCg",
				"signature": "RjUQ679fxJgeAJlxqgvDP_sfGZnJ-1RgWF2qmcbnBWljs6h1qp63pLnJOl13u81bP_bCSjaWkelGG8Ymx_X-aQ"
			}
		`))
	test.AssertEquals(t,
		responseWriter.Body.String(),
		`{"type":"urn:acme:error:malformed","detail":"Unable to read/verify body :: JWS verification error"}`)

	responseWriter.Body.Reset()
	nonce, err = wfe.nonceService.Nonce()
	test.AssertNotError(t, err, "Unable to create nonce")
	result, err = signer.Sign(
		[]byte(`{"resource":"new-reg","contact":["tel:123456789"],"agreement":"https://letsencrypt.org/im-bad"}`),
		nonce)
	wfe.NewRegistration(responseWriter,
		makePostRequest(result.FullSerialize()))
	test.AssertEquals(t,
		responseWriter.Body.String(),
		`{"type":"urn:acme:error:malformed","detail":"Provided agreement URL [https://letsencrypt.org/im-bad] does not match current agreement URL [`+agreementURL+`]"}`)

	responseWriter.Body.Reset()
	nonce, err = wfe.nonceService.Nonce()
	test.AssertNotError(t, err, "Unable to create nonce")
	result, err = signer.Sign([]byte(`{"resource":"new-reg","contact":["tel:123456789"],"agreement":"`+agreementURL+`"}`), nonce)
	wfe.NewRegistration(responseWriter,
		makePostRequest(result.FullSerialize()))

	test.AssertEquals(t, responseWriter.Body.String(), `{"id":0,"key":{"kty":"RSA","n":"qnARLrT7Xz4gRcKyLdydmCr-ey9OuPImX4X40thk3on26FkMznR3fRjs66eLK7mmPcBZ6uOJseURU6wAaZNmemoYx1dMvqvWWIyiQleHSD7Q8vBrhR6uIoO4jAzJZR-ChzZuSDt7iHN-3xUVspu5XGwXU_MVJZshTwp4TaFx5elHIT_ObnTvTOU3Xhish07AbgZKmWsVbXh5s-CrIicU4OexJPgunWZ_YJJueOKmTvnLlTV4MzKR2oZlBKZ27S0-SfdV_QDx_ydle5oMAyKVtlAV35cyPMIsYNwgUGBCdY_2Uzi5eX0lTc7MPRwz6qR1kip-i59VcGcUQgqHV6Fyqw","e":"AQAB"},"contact":["tel:123456789"],"agreement":"http://example.invalid/terms"}`)
	var reg core.Registration
	err = json.Unmarshal([]byte(responseWriter.Body.String()), &reg)
	test.AssertNotError(t, err, "Couldn't unmarshal returned registration object")
	test.Assert(t, len(reg.Contact) >= 1, "No contact field in registration")
	test.AssertEquals(t, reg.Contact[0].String(), "tel:123456789")

	test.AssertEquals(
		t, responseWriter.Header().Get("Location"),
		"/acme/reg/0")
	links := responseWriter.Header()["Link"]
	test.AssertEquals(t, contains(links, "</acme/new-authz>;rel=\"next\""), true)
	test.AssertEquals(t, contains(links, "<"+agreementURL+">;rel=\"terms-of-service\""), true)

	test.AssertEquals(
		t, responseWriter.Header().Get("Link"),
		`</acme/new-authz>;rel="next"`)

	key, err = jose.LoadPrivateKey([]byte(test1KeyPrivatePEM))
	test.AssertNotError(t, err, "Failed to load key")
	rsaKey, ok = key.(*rsa.PrivateKey)
	test.Assert(t, ok, "Couldn't load RSA key")
	signer, err = jose.NewSigner("RS256", rsaKey)
	test.AssertNotError(t, err, "Failed to make signer")

	// Reset the body and status code
	responseWriter = httptest.NewRecorder()
	// POST, Valid JSON, Key already in use
	nonce, err = wfe.nonceService.Nonce()
	test.AssertNotError(t, err, "Unable to create nonce")
	result, err = signer.Sign([]byte(`{"resource":"new-reg","contact":["tel:123456789"],"agreement":"`+agreementURL+`"}`), nonce)

	wfe.NewRegistration(responseWriter,
		makePostRequest(result.FullSerialize()))
	test.AssertEquals(t,
		responseWriter.Body.String(),
		`{"type":"urn:acme:error:malformed","detail":"Registration key is already in use"}`)
	test.AssertEquals(
		t, responseWriter.Header().Get("Location"),
		"/acme/reg/1")
	test.AssertEquals(t, responseWriter.Code, 409)
}

// Valid revocation request for existing, non-revoked cert
func TestRevokeCertificate(t *testing.T) {
	keyPemBytes, err := ioutil.ReadFile("test/238.key")
	test.AssertNotError(t, err, "Failed to load key")
	key, err := jose.LoadPrivateKey(keyPemBytes)
	test.AssertNotError(t, err, "Failed to load key")
	rsaKey, ok := key.(*rsa.PrivateKey)
	test.Assert(t, ok, "Couldn't load RSA key")
	signer, err := jose.NewSigner("RS256", rsaKey)
	test.AssertNotError(t, err, "Failed to make signer")

	certPemBytes, err := ioutil.ReadFile("test/238.crt")
	test.AssertNotError(t, err, "Failed to load cert")
	certBlock, _ := pem.Decode(certPemBytes)
	test.Assert(t, certBlock != nil, "Failed to decode PEM")
	revokeRequest := struct {
		Resource       string          `json:"resource"`
		CertificateDER core.JSONBuffer `json:"certificate"`
	}{
		Resource:       "revoke-cert",
		CertificateDER: certBlock.Bytes,
	}
	revokeRequestJSON, err := json.Marshal(revokeRequest)
	test.AssertNotError(t, err, "Failed to marshal request")

	// POST, Properly JWS-signed, but payload is "foo", not base64-encoded JSON.
	wfe := setupWFE(t)

	wfe.RA = &MockRegistrationAuthority{}
	wfe.SA = &MockSA{}
	wfe.Stats, _ = statsd.NewNoopClient()
	wfe.SubscriberAgreementURL = agreementURL
	responseWriter := httptest.NewRecorder()
	responseWriter.Body.Reset()
	nonce, err := wfe.nonceService.Nonce()
	test.AssertNotError(t, err, "Unable to create nonce")
	result, _ := signer.Sign(revokeRequestJSON, nonce)
	wfe.RevokeCertificate(responseWriter,
		makePostRequest(result.FullSerialize()))
	test.AssertEquals(t, responseWriter.Code, 200)
	test.AssertEquals(t, responseWriter.Body.String(), "")

	// Try the revoke request again, signed by account key associated with cert.
	// Should also succeed.
	responseWriter.Body.Reset()
	test1JWK, err := jose.LoadPrivateKey([]byte(test1KeyPrivatePEM))
	test.AssertNotError(t, err, "Failed to load key")
	test1Key, ok := test1JWK.(*rsa.PrivateKey)
	test.Assert(t, ok, "Couldn't load RSA key")
	accountKeySigner, err := jose.NewSigner("RS256", test1Key)
	test.AssertNotError(t, err, "Failed to make signer")
	nonce, err = wfe.nonceService.Nonce()
	test.AssertNotError(t, err, "Unable to create nonce")
	result, _ = accountKeySigner.Sign(revokeRequestJSON, nonce)
	wfe.RevokeCertificate(responseWriter,
		makePostRequest(result.FullSerialize()))
	test.AssertEquals(t, responseWriter.Code, 200)
	test.AssertEquals(t, responseWriter.Body.String(), "")
}

// Valid revocation request for already-revoked cert
func TestRevokeCertificateAlreadyRevoked(t *testing.T) {
	keyPemBytes, err := ioutil.ReadFile("test/178.key")
	test.AssertNotError(t, err, "Failed to load key")
	key, err := jose.LoadPrivateKey(keyPemBytes)
	test.AssertNotError(t, err, "Failed to load key")
	rsaKey, ok := key.(*rsa.PrivateKey)
	test.Assert(t, ok, "Couldn't load RSA key")
	signer, err := jose.NewSigner("RS256", rsaKey)
	test.AssertNotError(t, err, "Failed to make signer")

	certPemBytes, err := ioutil.ReadFile("test/178.crt")
	test.AssertNotError(t, err, "Failed to load cert")
	certBlock, _ := pem.Decode(certPemBytes)
	test.Assert(t, certBlock != nil, "Failed to decode PEM")
	revokeRequest := struct {
		Resource       string          `json:"resource"`
		CertificateDER core.JSONBuffer `json:"certificate"`
	}{
		Resource:       "revoke-cert",
		CertificateDER: certBlock.Bytes,
	}
	revokeRequestJSON, err := json.Marshal(revokeRequest)
	test.AssertNotError(t, err, "Failed to marshal request")

	// POST, Properly JWS-signed, but payload is "foo", not base64-encoded JSON.
	wfe := setupWFE(t)

	wfe.RA = &MockRegistrationAuthority{}
	wfe.SA = &MockSA{}
	wfe.Stats, _ = statsd.NewNoopClient()
	wfe.SubscriberAgreementURL = agreementURL
	responseWriter := httptest.NewRecorder()
	responseWriter.Body.Reset()
	nonce, err := wfe.nonceService.Nonce()
	test.AssertNotError(t, err, "Unable to create nonce")
	result, _ := signer.Sign(revokeRequestJSON, nonce)
	wfe.RevokeCertificate(responseWriter,
		makePostRequest(result.FullSerialize()))
	test.AssertEquals(t, responseWriter.Code, 409)
	test.AssertEquals(t, responseWriter.Body.String(),
		`{"type":"urn:acme:error:malformed","detail":"Certificate already revoked"}`)
}

func TestAuthorization(t *testing.T) {
	wfe := setupWFE(t)
	mux, err := wfe.Handler()
	test.AssertNotError(t, err, "Problem setting up HTTP handlers")

	wfe.RA = &MockRegistrationAuthority{}
	wfe.SA = &MockSA{}
	wfe.Stats, _ = statsd.NewNoopClient()
	responseWriter := httptest.NewRecorder()

	// GET instead of POST should be rejected
	mux.ServeHTTP(responseWriter, &http.Request{
		Method: "GET",
		URL:    mustParseURL(NewAuthzPath),
	})
	test.AssertEquals(t, responseWriter.Body.String(), `{"type":"urn:acme:error:malformed","detail":"Method not allowed"}`)

	// POST, but no body.
	responseWriter.Body.Reset()
	wfe.NewAuthorization(responseWriter, &http.Request{
		Method: "POST",
		Header: map[string][]string{
			"Content-Length": []string{"0"},
		},
	})
	test.AssertEquals(t, responseWriter.Body.String(), `{"type":"urn:acme:error:malformed","detail":"Unable to read/verify body :: No body on POST"}`)

	// POST, but body that isn't valid JWS
	responseWriter.Body.Reset()
	wfe.NewAuthorization(responseWriter, makePostRequest("hi"))
	test.AssertEquals(t, responseWriter.Body.String(), `{"type":"urn:acme:error:malformed","detail":"Unable to read/verify body :: Parse error reading JWS"}`)

	// POST, Properly JWS-signed, but payload is "foo", not base64-encoded JSON.
	responseWriter.Body.Reset()
	wfe.NewAuthorization(responseWriter,
		makePostRequest(signRequest(t, "foo", &wfe.nonceService)))
	test.AssertEquals(t,
		responseWriter.Body.String(),
		`{"type":"urn:acme:error:malformed","detail":"Unable to read/verify body :: Request payload did not parse as JSON"}`)

	// Same signed body, but payload modified by one byte, breaking signature.
	// should fail JWS verification.
	responseWriter.Body.Reset()
	wfe.NewAuthorization(responseWriter, makePostRequest(`
			{
					"header": {
							"alg": "RS256",
							"jwk": {
									"e": "AQAB",
									"kty": "RSA",
									"n": "vd7rZIoTLEe-z1_8G1FcXSw9CQFEJgV4g9V277sER7yx5Qjz_Pkf2YVth6wwwFJEmzc0hoKY-MMYFNwBE4hQHw"
							}
					},
					"payload": "xm9vCg",
					"signature": "RjUQ679fxJgeAJlxqgvDP_sfGZnJ-1RgWF2qmcbnBWljs6h1qp63pLnJOl13u81bP_bCSjaWkelGG8Ymx_X-aQ"
			}
		`))
	test.AssertEquals(t,
		responseWriter.Body.String(),
		`{"type":"urn:acme:error:malformed","detail":"Unable to read/verify body :: JWS verification error"}`)

	responseWriter.Body.Reset()
	wfe.NewAuthorization(responseWriter,
		makePostRequest(signRequest(t, `{"resource":"new-authz","identifier":{"type":"dns","value":"test.com"}}`, &wfe.nonceService)))

	test.AssertEquals(
		t, responseWriter.Header().Get("Location"),
		"/acme/authz/bkrPh2u0JUf18-rVBZtOOWWb3GuIiliypL-hBM9Ak1Q")
	test.AssertEquals(
		t, responseWriter.Header().Get("Link"),
		`</acme/new-cert>;rel="next"`)

	test.AssertEquals(t, responseWriter.Body.String(), `{"identifier":{"type":"dns","value":"test.com"}}`)

	var authz core.Authorization
	err = json.Unmarshal([]byte(responseWriter.Body.String()), &authz)
	test.AssertNotError(t, err, "Couldn't unmarshal returned authorization object")
}

func contains(s []string, e string) bool {
	for _, a := range s {
		if a == e {
			return true
		}
	}
	return false
}

func TestRegistration(t *testing.T) {
	wfe := setupWFE(t)
	mux, err := wfe.Handler()
	test.AssertNotError(t, err, "Problem setting up HTTP handlers")

	wfe.RA = &MockRegistrationAuthority{}
	wfe.SA = &MockSA{}
	wfe.Stats, _ = statsd.NewNoopClient()
	wfe.SubscriberAgreementURL = agreementURL
	responseWriter := httptest.NewRecorder()

	// Test invalid method
	mux.ServeHTTP(responseWriter, &http.Request{
		Method: "MAKE-COFFEE",
		URL:    mustParseURL(RegPath),
		Body:   makeBody("invalid"),
	})
	test.AssertEquals(t,
		responseWriter.Body.String(),
		`{"type":"urn:acme:error:malformed","detail":"Method not allowed"}`)
	responseWriter.Body.Reset()

	// Test GET proper entry returns 405
	mux.ServeHTTP(responseWriter, &http.Request{
		Method: "GET",
		URL:    mustParseURL(RegPath),
	})
	test.AssertEquals(t,
		responseWriter.Body.String(),
		`{"type":"urn:acme:error:malformed","detail":"Method not allowed"}`)
	responseWriter.Body.Reset()

	// Test POST invalid JSON
	wfe.Registration(responseWriter, makePostRequestWithPath("/2", "invalid"))
	test.AssertEquals(t,
		responseWriter.Body.String(),
		`{"type":"urn:acme:error:malformed","detail":"Unable to read/verify body :: Parse error reading JWS"}`)
	responseWriter.Body.Reset()

	key, err := jose.LoadPrivateKey([]byte(test2KeyPrivatePEM))
	test.AssertNotError(t, err, "Failed to load key")
	rsaKey, ok := key.(*rsa.PrivateKey)
	test.Assert(t, ok, "Couldn't load RSA key")
	signer, err := jose.NewSigner("RS256", rsaKey)
	test.AssertNotError(t, err, "Failed to make signer")

	// Test POST valid JSON but key is not registered
	nonce, err := wfe.nonceService.Nonce()
	test.AssertNotError(t, err, "Unable to create nonce")
	result, err := signer.Sign([]byte(`{"resource":"reg","agreement":"`+agreementURL+`"}`), nonce)
	test.AssertNotError(t, err, "Unable to sign")
	wfe.Registration(responseWriter,
		makePostRequestWithPath("/2", result.FullSerialize()))
	test.AssertEquals(t,
		responseWriter.Body.String(),
		`{"type":"urn:acme:error:unauthorized","detail":"No registration exists matching provided key"}`)
	responseWriter.Body.Reset()

	key, err = jose.LoadPrivateKey([]byte(test1KeyPrivatePEM))
	test.AssertNotError(t, err, "Failed to load key")
	rsaKey, ok = key.(*rsa.PrivateKey)
	test.Assert(t, ok, "Couldn't load RSA key")
	signer, err = jose.NewSigner("RS256", rsaKey)
	test.AssertNotError(t, err, "Failed to make signer")

	// Test POST valid JSON with registration up in the mock (with incorrect agreement URL)
	nonce, err = wfe.nonceService.Nonce()
	test.AssertNotError(t, err, "Unable to create nonce")
	result, err = signer.Sign([]byte(`{"resource":"reg","agreement":"https://letsencrypt.org/im-bad"}`), nonce)

	// Test POST valid JSON with registration up in the mock
	wfe.Registration(responseWriter,
		makePostRequestWithPath("/1", result.FullSerialize()))
	test.AssertEquals(t,
		responseWriter.Body.String(),
		`{"type":"urn:acme:error:malformed","detail":"Provided agreement URL [https://letsencrypt.org/im-bad] does not match current agreement URL [`+agreementURL+`]"}`)
	responseWriter.Body.Reset()

	// Test POST valid JSON with registration up in the mock (with correct agreement URL)
	nonce, err = wfe.nonceService.Nonce()
	test.AssertNotError(t, err, "Unable to create nonce")
	result, err = signer.Sign([]byte(`{"resource":"reg","agreement":"`+agreementURL+`"}`), nonce)
	test.AssertNotError(t, err, "Couldn't sign")
	wfe.Registration(responseWriter,
		makePostRequestWithPath("/1", result.FullSerialize()))
	test.AssertNotContains(t, responseWriter.Body.String(), "urn:acme:error")
	links := responseWriter.Header()["Link"]
	test.AssertEquals(t, contains(links, "</acme/new-authz>;rel=\"next\""), true)
	test.AssertEquals(t, contains(links, "<"+agreementURL+">;rel=\"terms-of-service\""), true)

	responseWriter.Body.Reset()
}

func TestTermsRedirect(t *testing.T) {
	wfe := setupWFE(t)

	wfe.RA = &MockRegistrationAuthority{}
	wfe.SA = &MockSA{}
	wfe.Stats, _ = statsd.NewNoopClient()
	wfe.SubscriberAgreementURL = agreementURL

	responseWriter := httptest.NewRecorder()

	path, _ := url.Parse("/terms")
	wfe.Terms(responseWriter, &http.Request{
		Method: "GET",
		URL:    path,
	})
	test.AssertEquals(
		t, responseWriter.Header().Get("Location"),
		agreementURL)
	test.AssertEquals(t, responseWriter.Code, 302)
}

func TestIssuer(t *testing.T) {
	wfe := setupWFE(t)
	wfe.IssuerCacheDuration = time.Second * 10
	wfe.IssuerCert = []byte{0, 0, 1}

	responseWriter := httptest.NewRecorder()

	wfe.Issuer(responseWriter, &http.Request{
		Method: "GET",
	})
	test.AssertEquals(t, responseWriter.Code, http.StatusOK)
	test.Assert(t, bytes.Compare(responseWriter.Body.Bytes(), wfe.IssuerCert) == 0, "Incorrect bytes returned")
	test.AssertEquals(t, responseWriter.Header().Get("Cache-Control"), "public, max-age=10")
}

func TestGetCertificate(t *testing.T) {
	wfe := setupWFE(t)
	wfe.CertCacheDuration = time.Second * 10
	wfe.CertNoCacheExpirationWindow = time.Hour * 24 * 7
	wfe.SA = &MockSA{}

	certPemBytes, _ := ioutil.ReadFile("test/178.crt")
	certBlock, _ := pem.Decode(certPemBytes)

	responseWriter := httptest.NewRecorder()

	// Valid short serial, cached
	path, _ := url.Parse("/acme/cert/00000000000000b2")
	wfe.Certificate(responseWriter, &http.Request{
		Method: "GET",
		URL:    path,
	})
	test.AssertEquals(t, responseWriter.Code, 200)
	test.AssertEquals(t, responseWriter.Header().Get("Cache-Control"), "public, max-age=10")
	test.AssertEquals(t, responseWriter.Header().Get("Content-Type"), "application/pkix-cert")
	test.Assert(t, bytes.Compare(responseWriter.Body.Bytes(), certBlock.Bytes) == 0, "Certificates don't match")

	// Unused short serial, no cache
	responseWriter = httptest.NewRecorder()
	path, _ = url.Parse("/acme/cert/00000000000000ff")
	wfe.Certificate(responseWriter, &http.Request{
		Method: "GET",
		URL:    path,
	})
	test.AssertEquals(t, responseWriter.Code, 404)
	test.AssertEquals(t, responseWriter.Header().Get("Cache-Control"), "public, max-age=0, no-cache")
	test.AssertEquals(t, responseWriter.Body.String(), `{"type":"urn:acme:error:malformed","detail":"Certificate not found"}`)

	// Invalid short serial, no cache
	responseWriter = httptest.NewRecorder()
	path, _ = url.Parse("/acme/cert/nothex")
	wfe.Certificate(responseWriter, &http.Request{
		Method: "GET",
		URL:    path,
	})
	test.AssertEquals(t, responseWriter.Code, 404)
	test.AssertEquals(t, responseWriter.Header().Get("Cache-Control"), "public, max-age=0, no-cache")
	test.AssertEquals(t, responseWriter.Body.String(), `{"type":"urn:acme:error:malformed","detail":"Certificate not found"}`)

	// Invalid short serial, no cache
	responseWriter = httptest.NewRecorder()
	path, _ = url.Parse("/acme/cert/00000000000000")
	wfe.Certificate(responseWriter, &http.Request{
		Method: "GET",
		URL:    path,
	})
	test.AssertEquals(t, responseWriter.Code, 404)
	test.AssertEquals(t, responseWriter.Header().Get("Cache-Control"), "public, max-age=0, no-cache")
	test.AssertEquals(t, responseWriter.Body.String(), `{"type":"urn:acme:error:malformed","detail":"Certificate not found"}`)
}

func assertCsrLogged(t *testing.T, mockLog *mocks.MockSyslogWriter) {
	matches := mockLog.GetAllMatching("^\\[AUDIT\\] Certificate request JSON=")
	test.Assert(t, len(matches) == 1,
		fmt.Sprintf("Incorrect number of certificate request log entries: %d",
			len(matches)))
	test.AssertEquals(t, matches[0].Priority, syslog.LOG_NOTICE)
}

func TestLogCsrPem(t *testing.T) {
	const certificateRequestJson = `{
		"csr": "MIICWTCCAUECAQAwFDESMBAGA1UEAwwJbG9jYWxob3N0MIIBIjANBgkqhkiG9w0BAQEFAAOCAQ8AMIIBCgKCAQEAycX3ca-fViOuRWF38mssORISFxbJvspDfhPGRBZDxJ63NIqQzupB-6dp48xkcX7Z_KDaRJStcpJT2S0u33moNT4FHLklQBETLhExDk66cmlz6Xibp3LGZAwhWuec7wJoEwIgY8oq4rxihIyGq7HVIJoq9DqZGrUgfZMDeEJqbphukQOaXGEop7mD-eeu8-z5EVkB1LiJ6Yej6R8MAhVPHzG5fyOu6YVo6vY6QgwjRLfZHNj5XthxgPIEETZlUbiSoI6J19GYHvLURBTy5Ys54lYAPIGfNwcIBAH4gtH9FrYcDY68R22rp4iuxdvkf03ZWiT0F2W1y7_C9B2jayTzvQIDAQABoAAwDQYJKoZIhvcNAQELBQADggEBAHd6Do9DIZ2hvdt1GwBXYjsqprZidT_DYOMfYcK17KlvdkFT58XrBH88ulLZ72NXEpiFMeTyzfs3XEyGq_Bbe7TBGVYZabUEh-LOskYwhgcOuThVN7tHnH5rhN-gb7cEdysjTb1QL-vOUwYgV75CB6PE5JVYK-cQsMIVvo0Kz4TpNgjJnWzbcH7h0mtvub-fCv92vBPjvYq8gUDLNrok6rbg05tdOJkXsF2G_W-Q6sf2Fvx0bK5JeH4an7P7cXF9VG9nd4sRt5zd-L3IcyvHVKxNhIJXZVH0AOqh_1YrKI9R0QKQiZCEy0xN1okPlcaIVaFhb7IKAHPxTI3r5f72LXY"
	}`
	wfe := setupWFE(t)
	var certificateRequest core.CertificateRequest
	err := json.Unmarshal([]byte(certificateRequestJson), &certificateRequest)
	test.AssertNotError(t, err, "Unable to parse certificateRequest")

	mockSA := MockSA{}
	reg, err := mockSA.GetRegistration(789)
	test.AssertNotError(t, err, "Unable to get registration")

	remoteAddr := "12.34.98.76"

	wfe.logCsr(remoteAddr, certificateRequest, reg)

	mockLog := wfe.log.SyslogWriter.(*mocks.MockSyslogWriter)
	matches := mockLog.GetAllMatching("Certificate request")
	test.Assert(t, len(matches) == 1,
		"Incorrect number of certificate request log entries")
	test.AssertEquals(t, matches[0].Priority, syslog.LOG_NOTICE)
	test.AssertEquals(t, matches[0].Message, `[AUDIT] Certificate request JSON={"RemoteAddr":"12.34.98.76","CsrBase64":"MIICWTCCAUECAQAwFDESMBAGA1UEAwwJbG9jYWxob3N0MIIBIjANBgkqhkiG9w0BAQEFAAOCAQ8AMIIBCgKCAQEAycX3ca+fViOuRWF38mssORISFxbJvspDfhPGRBZDxJ63NIqQzupB+6dp48xkcX7Z/KDaRJStcpJT2S0u33moNT4FHLklQBETLhExDk66cmlz6Xibp3LGZAwhWuec7wJoEwIgY8oq4rxihIyGq7HVIJoq9DqZGrUgfZMDeEJqbphukQOaXGEop7mD+eeu8+z5EVkB1LiJ6Yej6R8MAhVPHzG5fyOu6YVo6vY6QgwjRLfZHNj5XthxgPIEETZlUbiSoI6J19GYHvLURBTy5Ys54lYAPIGfNwcIBAH4gtH9FrYcDY68R22rp4iuxdvkf03ZWiT0F2W1y7/C9B2jayTzvQIDAQABoAAwDQYJKoZIhvcNAQELBQADggEBAHd6Do9DIZ2hvdt1GwBXYjsqprZidT/DYOMfYcK17KlvdkFT58XrBH88ulLZ72NXEpiFMeTyzfs3XEyGq/Bbe7TBGVYZabUEh+LOskYwhgcOuThVN7tHnH5rhN+gb7cEdysjTb1QL+vOUwYgV75CB6PE5JVYK+cQsMIVvo0Kz4TpNgjJnWzbcH7h0mtvub+fCv92vBPjvYq8gUDLNrok6rbg05tdOJkXsF2G/W+Q6sf2Fvx0bK5JeH4an7P7cXF9VG9nd4sRt5zd+L3IcyvHVKxNhIJXZVH0AOqh/1YrKI9R0QKQiZCEy0xN1okPlcaIVaFhb7IKAHPxTI3r5f72LXY=","Registration":{"id":789,"key":{"kty":"RSA","n":"yNWVhtYEKJR21y9xsHV-PD_bYwbXSeNuFal46xYxVfRL5mqha7vttvjB_vc7Xg2RvgCxHPCqoxgMPTzHrZT75LjCwIW2K_klBYN8oYvTwwmeSkAz6ut7ZxPv-nZaT5TJhGk0NT2kh_zSpdriEJ_3vW-mqxYbbBmpvHqsa1_zx9fSuHYctAZJWzxzUZXykbWMWQZpEiE0J4ajj51fInEzVn7VxV-mzfMyboQjujPh7aNJxAWSq4oQEJJDgWwSh9leyoJoPpONHxh5nEE5AjE01FkGICSxjpZsF-w8hOTI3XXohUdu29Se26k2B0PolDSuj0GIQU6-W9TdLXSjBb2SpQ","e":"AQAB"},"agreement":"http://example.invalid/terms"}}`)
}

func TestLengthRequired(t *testing.T) {
	wfe := setupWFE(t)
	_, _, _, err := wfe.verifyPOST(&http.Request{
		Method: "POST",
		URL:    mustParseURL("/"),
	}, false, "resource")
	test.Assert(t, err != nil, "No error returned for request body missing Content-Length.")
	_, ok := err.(core.LengthRequiredError)
	test.Assert(t, ok, "Error code for missing content-length wasn't 411.")
}<|MERGE_RESOLUTION|>--- conflicted
+++ resolved
@@ -700,7 +700,7 @@
 	test.AssertNotError(t, err, "Could not unmarshal testing key")
 
 	challengeURL := "/acme/authz/asdf?challenge=foo"
-	challengeAcme, _ := core.ParseAcmeURL(challengeURL)
+	challengeAcme := (*core.AcmeURL)(mustParseURL(challengeURL))
 	authz := core.Authorization{
 		ID: "asdf",
 		Identifier: core.AcmeIdentifier{
@@ -716,19 +716,10 @@
 		RegistrationID: 1,
 	}
 
-<<<<<<< HEAD
 	wfe.challenge(responseWriter,
 		makePostRequestWithPath(challengeURL,
 			signRequest(t, `{"resource":"challenge"}`, &wfe.nonceService)),
 		authz, &requestEvent{})
-=======
-	challengeURL := (*url.URL)(challengeAcme)
-	wfe.challenge(responseWriter, &http.Request{
-		Method: "POST",
-		URL:    challengeURL,
-		Body:   makeBody(signRequest(t, `{"resource":"challenge"}`, &wfe.nonceService)),
-	}, authz, &requestEvent{})
->>>>>>> 20f8aa28
 
 	test.AssertEquals(
 		t, responseWriter.Header().Get("Location"),
