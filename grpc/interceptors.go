--- conflicted
+++ resolved
@@ -70,13 +70,9 @@
 	methodScope := ci.stats.NewScope(cleanMethod(method, false))
 	methodScope.Inc("Calls", 1)
 	methodScope.GaugeDelta("InProgress", 1)
-<<<<<<< HEAD
 	// disable fast failure if underlying connection does not exist yet or has failed and is being recreated
 	opts = append(opts, grpc.FailFast(false))
-	err := invoker(ctx, method, req, reply, cc, opts...)
-=======
 	err := grpc_prometheus.UnaryClientInterceptor(localCtx, method, req, reply, cc, invoker, opts...)
->>>>>>> a8998bf0
 	methodScope.TimingDuration("Latency", ci.clk.Since(s))
 	methodScope.GaugeDelta("InProgress", -1)
 	if err != nil {
